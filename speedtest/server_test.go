package speedtest

import "testing"

func TestFetchServerList(t *testing.T) {
	user := User{
		IP:  "111.111.111.111",
		Lat: "35.22",
		Lon: "138.44",
		Isp: "Hello",
	}
<<<<<<< HEAD
	servers, err := FetchServers(&user)
=======

	client := New()

	serverList, err := client.FetchServerList(&user)
>>>>>>> 4e10a07c
	if err != nil {
		t.Errorf(err.Error())
	}
	if len(servers) == 0 {
		t.Errorf("Failed to fetch server list.")
	}
	if len(servers[0].Country) == 0 {
		t.Errorf("got unexpected country name '%v'", servers[0].Country)
	}
}

func TestDistance(t *testing.T) {
	d := distance(0.0, 0.0, 1.0, 1.0)
	if d < 157 || 158 < d {
		t.Errorf("got: %v, expected between 157 and 158", d)
	}

	d = distance(0.0, 180.0, 0.0, -180.0)
	if d != 0 {
		t.Errorf("got: %v, expected 0", d)
	}

	d1 := distance(100.0, 100.0, 100.0, 101.0)
	d2 := distance(100.0, 100.0, 100.0, 99.0)
	if d1 != d2 {
		t.Errorf("%v and %v should be save value", d1, d2)
	}

	d = distance(35.0, 140.0, -40.0, -140.0)
	if d < 11000 || 12000 < d {
		t.Errorf("got: %v, expected 0", d)
	}
}

func TestFindServer(t *testing.T) {
	servers := Servers{
		&Server{
			ID: "1",
		},
		&Server{
			ID: "2",
		},
		&Server{
			ID: "3",
		},
	}

	serverID := []int{}
	s, err := servers.FindServer(serverID)
	if err != nil {
		t.Errorf(err.Error())
	}
	if len(s) != 1 {
		t.Errorf("Unexpected server length. got: %v, expected: 1", len(s))
	}
	if s[0].ID != "1" {
		t.Errorf("Unexpected server ID. got: %v, expected: '1'", s[0].ID)
	}

	serverID = []int{2}
	s, err = servers.FindServer(serverID)
	if err != nil {
		t.Errorf(err.Error())
	}
	if len(s) != 1 {
		t.Errorf("Unexpected server length. got: %v, expected: 1", len(s))
	}
	if s[0].ID != "2" {
		t.Errorf("Unexpected server ID. got: %v, expected: '2'", s[0].ID)
	}

	serverID = []int{3, 1}
	s, err = servers.FindServer(serverID)
	if err != nil {
		t.Errorf(err.Error())
	}
	if len(s) != 2 {
		t.Errorf("Unexpected server length. got: %v, expected: 2", len(s))
	}
	if s[0].ID != "3" {
		t.Errorf("Unexpected server ID. got: %v, expected: '3'", s[0].ID)
	}
	if s[1].ID != "1" {
		t.Errorf("Unexpected server ID. got: %v, expected: '1'", s[0].ID)
	}
}<|MERGE_RESOLUTION|>--- conflicted
+++ resolved
@@ -9,14 +9,10 @@
 		Lon: "138.44",
 		Isp: "Hello",
 	}
-<<<<<<< HEAD
-	servers, err := FetchServers(&user)
-=======
 
 	client := New()
 
-	serverList, err := client.FetchServerList(&user)
->>>>>>> 4e10a07c
+	servers, err := client.FetchServers(&user)
 	if err != nil {
 		t.Errorf(err.Error())
 	}
